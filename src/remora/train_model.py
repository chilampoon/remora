--- conflicted
+++ resolved
@@ -126,138 +126,6 @@
     return result
 
 
-<<<<<<< HEAD
-def train_model(args):
-
-    np.random.seed(args.seed)
-    torch.manual_seed(args.seed)
-    torch.cuda.manual_seed_all(args.seed)
-
-    torch.cuda.set_device(args.gpu_id)
-    if args.overwrite:
-        if os.path.exists(args.output_path):
-            rmtree(args.output_path)
-
-    if not os.path.exists(args.output_path):
-        os.makedirs(args.output_path)
-
-    out_dir = "log.txt"
-    log_filename = os.path.join(args.output_path, out_dir)
-    log.init_logger(log_filename)
-    plotting_device = util.plotter(args.output_path)
-    chunk_info = chunkInfo(args)
-
-    rw = util.resultsWriter(
-        args.output_path, args.output_file_type
-    )
-
-    if args.fixed_chunks:
-        if len(args.fixed_chunk_size) == 1:
-            (
-                sigs,
-                labels,
-                refs,
-                base_locs,
-                read_ids,
-                positions,
-            ) = get_centred_train_set(
-                args.dataset_path,
-                args.num_chunks,
-                args.mod.lower(),
-                0,
-                0,
-                args.fixed_chunk_size[0] // 2,
-                args.fixed_chunk_size[0] // 2,
-                args.mod_offset,
-                args.fixed_chunks,
-            )
-        else:
-            if len(args.chunk_bases) > 2:
-                LOGGER.warning(
-                    "chunk sizes larger than 2, only using first and second elements"
-                )
-            if not all(isinstance(i, int) for i in args.chunk_bases):
-                raise ValueError(
-                    "number of bases before and after mod base must be integer values"
-                )
-            (
-                sigs,
-                labels,
-                refs,
-                base_locs,
-                read_ids,
-                positions,
-            ) = get_centred_train_set(
-                args.dataset_path,
-                args.num_chunks,
-                args.mod.lower(),
-                0,
-                0,
-                args.fixed_chunk_size[0],
-                args.fixed_chunk_size[1],
-                args.mod_offset,
-                args.fixed_chunks,
-            )
-
-    else:
-        if len(args.chunk_bases) == 0:
-            sigs, labels, refs, base_locs = get_train_set(
-                args.dataset_path, args.mod_offset
-            )
-        elif len(args.chunk_bases) == 1:
-            if not isinstance(args.chunk_bases[0], int):
-                raise ValueError(
-                    "number of bases before and after mod base must be integer values"
-                )
-            (
-                sigs,
-                labels,
-                refs,
-                base_locs,
-                read_ids,
-                positions,
-            ) = get_centred_train_set(
-                args.dataset_path,
-                args.num_chunks,
-                args.mod.lower(),
-                args.chunk_bases[0],
-                args.chunk_bases[0],
-                0,
-                0,
-                args.mod_offset,
-                args.fixed_chunks,
-            )
-
-        else:
-
-            if len(args.chunk_bases) > 2:
-                LOGGER.warning(
-                    "chunk bases larger than 2, only using first and second elements"
-                )
-
-            if not all(isinstance(i, int) for i in args.chunk_bases):
-                raise ValueError(
-                    "number of bases before and after mod base must be integer values"
-                )
-            (
-                sigs,
-                labels,
-                refs,
-                base_locs,
-                read_ids,
-                positions,
-            ) = get_centred_train_set(
-                args.dataset_path,
-                args.num_chunks,
-                args.mod.lower(),
-                args.chunk_bases[0],
-                args.chunk_bases[1],
-                0,
-                0,
-                args.mod_offset,
-                args.fixed_chunks,
-            )
-=======
 def train_model(
     seed,
     device,
@@ -298,7 +166,6 @@
         chunk_context,
         fixed_seq_len_chunks,
     )
->>>>>>> 2bde26b5
 
     LOGGER.info(f"Label distribution: {Counter(labels)}")
 
